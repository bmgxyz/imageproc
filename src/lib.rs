--- conflicted
+++ resolved
@@ -12,11 +12,8 @@
 extern crate num;
 extern crate quickcheck;
 extern crate rand;
-<<<<<<< HEAD
 extern crate rusttype;
-=======
 extern crate rayon;
->>>>>>> 15da51e1
 
 #[macro_use]
 pub mod utils;
